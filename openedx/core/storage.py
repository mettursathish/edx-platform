"""
Django storage backends for Open edX.
"""
<<<<<<< HEAD

import pytz
from datetime import datetime, timedelta

from django.contrib.staticfiles.storage import StaticFilesStorage, CachedFilesMixin
from pipeline.storage import PipelineMixin, NonPackagingMixin

from django.core.files.storage import get_storage_class
from django.utils.lru_cache import lru_cache

from require.storage import OptimizedFilesMixin
=======
from django_pipeline_forgiving.storages import PipelineForgivingStorage
from django.contrib.staticfiles.storage import StaticFilesStorage
from django.core.files.storage import get_storage_class
from django.utils.lru_cache import lru_cache

from pipeline.storage import NonPackagingMixin
from require.storage import OptimizedFilesMixin
from openedx.core.djangoapps.theming.storage import (
    ThemeStorage,
    ThemeCachedFilesMixin,
    ThemePipelineMixin
)
from storages.backends.s3boto import S3BotoStorage
>>>>>>> 21eb03e1

from storages.backends.azure_storage import AzureStorage
from azure.storage import AccessPolicy, SharedAccessPolicy

class ProductionStorage(
<<<<<<< HEAD
=======
        PipelineForgivingStorage,
>>>>>>> 21eb03e1
        OptimizedFilesMixin,
        ThemePipelineMixin,
        ThemeCachedFilesMixin,
        ThemeStorage,
        StaticFilesStorage
):
    """
    This class combines Django's StaticFilesStorage class with several mixins
    that provide additional functionality. We use this version on production.
    """
    pass


class DevelopmentStorage(
        NonPackagingMixin,
        ThemePipelineMixin,
        ThemeStorage,
        StaticFilesStorage
):
    """
    This class combines Django's StaticFilesStorage class with several mixins
    that provide additional functionality. We use this version for development,
    so that we can skip packaging and optimization.
    """
    pass


<<<<<<< HEAD
=======
class S3ReportStorage(S3BotoStorage):  # pylint: disable=abstract-method
    """
    Storage for reports.
    """
    def __init__(self, acl=None, bucket=None, custom_domain=None, **settings):
        """
        init method for S3ReportStorage, Note that we have added an extra key-word
        argument named "custom_domain" and this argument should not be passed to the superclass's init.

        Args:
            acl: content policy for the uploads i.e. private, public etc.
            bucket: Name of S3 bucket to use for storing and/or retrieving content
            custom_domain: custom domain to use for generating file urls
            **settings: additional settings to be passed in to S3BotoStorage,

        Returns:

        """
        if custom_domain:
            self.custom_domain = custom_domain
        super(S3ReportStorage, self).__init__(acl=acl, bucket=bucket, **settings)


>>>>>>> 21eb03e1
@lru_cache()
def get_storage(storage_class=None, **kwargs):
    """
    Returns a storage instance with the given class name and kwargs. If the
    class name is not given, an instance of the default storage is returned.
    Instances are cached so that if this function is called multiple times
    with the same arguments, the same instance is returned. This is useful if
    the storage implementation makes http requests when instantiated, for
    example.
    """
<<<<<<< HEAD
    return get_storage_class(storage_class)(**kwargs)


class AzureStorageExtended(AzureStorage):
    """
    A wrapper around the django-stores implementation for Azzure blob storage
    so that it is fully comptaible. The version in the library's repository
    is out of date
    """

    def __init__(self, container=None, url_expiry_secs=None, *args, **kwargs):
        """
        Override base implementation so that we can accept a container
        parameter and an expiration on urls
        """
        super(AzureStorage, self).__init__(*args, **kwargs)
        self._connection = None
        self.url_expiry_secs = url_expiry_secs

        if container:
            self.azure_container = container

    def url(self, name):
        """
        Override this method so that we can add SAS authorization tokens
        """

        sas_token = None
        if self.url_expiry_secs:
            now = datetime.utcnow().replace(tzinfo=pytz.utc)
            expire_at = now + timedelta(seconds=self.url_expiry_secs)

            policy = AccessPolicy()
            # generate an ISO8601 time string and use split() to remove the sub-second
            # components as Azure will reject them. Plus add the timezone at the end.
            policy.expiry = expire_at.isoformat().split('.')[0] + 'Z'
            policy.permission = 'r'

            sas_token = self.connection.generate_shared_access_signature(
                self.azure_container,
                blob_name=name,
                shared_access_policy=SharedAccessPolicy(access_policy=policy),
            )

        return self.connection.make_blob_url(
            container_name=self.azure_container,
            blob_name=name,
            protocol=self.azure_protocol,
            sas_token=sas_token
        )

    def listdir(self, path):
        """
        The base implementation does not have a definition for this method
        which Open edX requires
        """
        if not path:
            path = None

        blobs = self.connection.list_blobs(
            container_name=self.azure_container,
            prefix=path,
        )
        results = []
        for f in blobs:
            name = f.name
            if path:
                name = name.replace(path, '')
            results.append(name)

        return ((), results)
=======
    return get_storage_class(storage_class)(**kwargs)
>>>>>>> 21eb03e1
<|MERGE_RESOLUTION|>--- conflicted
+++ resolved
@@ -1,19 +1,9 @@
 """
 Django storage backends for Open edX.
 """
-<<<<<<< HEAD
-
 import pytz
 from datetime import datetime, timedelta
 
-from django.contrib.staticfiles.storage import StaticFilesStorage, CachedFilesMixin
-from pipeline.storage import PipelineMixin, NonPackagingMixin
-
-from django.core.files.storage import get_storage_class
-from django.utils.lru_cache import lru_cache
-
-from require.storage import OptimizedFilesMixin
-=======
 from django_pipeline_forgiving.storages import PipelineForgivingStorage
 from django.contrib.staticfiles.storage import StaticFilesStorage
 from django.core.files.storage import get_storage_class
@@ -27,16 +17,12 @@
     ThemePipelineMixin
 )
 from storages.backends.s3boto import S3BotoStorage
->>>>>>> 21eb03e1
 
 from storages.backends.azure_storage import AzureStorage
 from azure.storage import AccessPolicy, SharedAccessPolicy
 
 class ProductionStorage(
-<<<<<<< HEAD
-=======
         PipelineForgivingStorage,
->>>>>>> 21eb03e1
         OptimizedFilesMixin,
         ThemePipelineMixin,
         ThemeCachedFilesMixin,
@@ -64,8 +50,6 @@
     pass
 
 
-<<<<<<< HEAD
-=======
 class S3ReportStorage(S3BotoStorage):  # pylint: disable=abstract-method
     """
     Storage for reports.
@@ -89,7 +73,6 @@
         super(S3ReportStorage, self).__init__(acl=acl, bucket=bucket, **settings)
 
 
->>>>>>> 21eb03e1
 @lru_cache()
 def get_storage(storage_class=None, **kwargs):
     """
@@ -100,7 +83,6 @@
     the storage implementation makes http requests when instantiated, for
     example.
     """
-<<<<<<< HEAD
     return get_storage_class(storage_class)(**kwargs)
 
 
@@ -172,6 +154,3 @@
             results.append(name)
 
         return ((), results)
-=======
-    return get_storage_class(storage_class)(**kwargs)
->>>>>>> 21eb03e1
