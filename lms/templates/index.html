--- conflicted
+++ resolved
@@ -32,11 +32,6 @@
             % endif
             <h2>${_("For anyone, anywhere, anytime")}</h2>
           % endif
-<<<<<<< HEAD
-          
-          <h2>${_("For anyone, anywhere, anytime")}</h2>
-=======
->>>>>>> 10364887
         </hgroup>
 
         ## Disable social buttons for non-edX sites
@@ -64,13 +59,11 @@
           % endif
       </div>
 
-<<<<<<< HEAD
-        
           % if self.stanford_theme_enabled():
             <a href="http://online.stanford.edu" class="media" >
               <div class="hero"></div>
             </a>
-          % else:
+          % elif show_homepage_promo_videos:
             <a href="#video-modal" class="media" rel="leanModal">
               <div class="hero">
                 <div class="play-intro"></div>
@@ -78,15 +71,6 @@
             </a>
           % endif
 
-=======
-      % if show_homepage_promo_video:
-        <a href="#video-modal" class="media" rel="leanModal">
-          <div class="hero">
-            <div class="play-intro"></div>
-          </div>
-        </a>
-      % endif
->>>>>>> 10364887
     </div>
   </header>
   <section class="container">
@@ -110,15 +94,6 @@
 
 <section id="video-modal" class="modal home-page-video-modal video-modal">
   <div class="inner-wrapper">
-<<<<<<< HEAD
-=======
-    <%
-      youtube_video_id = homepage_promo_video_youtube_id
-      if self.stanford_theme_enabled():
-        youtube_video_id = "2gmreZObCY4"
-    %>
-    <iframe width="640" height="360" src="//www.youtube.com/embed/${youtube_video_id}?showinfo=0" frameborder="0" allowfullscreen></iframe>
->>>>>>> 10364887
   </div>
 </section>
 
