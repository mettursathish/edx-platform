// Build StaffDebug object
var StaffDebug = (function() {
    get_current_url = function() {
        return window.location.pathname;
    };

    get_url = function(action) {
        var pathname = this.get_current_url();
        var url = pathname.substr(0, pathname.indexOf('/courseware')) + '/instructor/api/' + action;
        return url;
    };

    sanitized_string = function(string) {
        return string.replace(/[.*+?^:${}()|[\]\\]/g, '\\$&');
    };

    get_user = function(locname) {
        locname = sanitized_string(locname);
        var uname = $('#sd_fu_' + locname).val();
        if (uname === '') {
            uname = $('#sd_fu_' + locname).attr('placeholder');
        }
        return uname;
    };
<<<<<<< HEAD
    $.ajax({
        type: "POST",
        url: get_url(action.method),
        data: pdata,
        success: function(data){
            var text = _.template(
                action.success_msg,
                {user: data.student},
                {interpolate: /\{(.+?)\}/g}
=======

    do_idash_action = function(action) {
        var pdata = {
            'problem_to_reset': action.location,
            'unique_student_identifier': get_user(action.locationName),
            'delete_module': action.delete_module
        };
        $.ajax({
            type: 'POST',
            url: get_url(action.method),
            data: pdata,
            success: function(data) {
                var text = _.template(action.success_msg, {interpolate: /\{(.+?)\}/g})(
                {user: data.student}
>>>>>>> 21eb03e1
            );
                var html = _.template('<p id="idash_msg" class="success">{text}</p>', {interpolate: /\{(.+?)\}/g})(
                {text: text}
            );
                $('#result_' + sanitized_string(action.locationName)).html(html);
            },
            error: function(request, status, error) {
                var response_json;
                try {
                    response_json = $.parseJSON(request.responseText);
                } catch (e) {
                    response_json = {error: gettext('Unknown Error Occurred.')};
                }
                var text = _.template('{error_msg} {error}', {interpolate: /\{(.+?)\}/g})(
                    {
                        error_msg: action.error_msg,
                        error: response_json.error
                    }
            );
                var html = _.template('<p id="idash_msg" class="error">{text}</p>', {interpolate: /\{(.+?)\}/g})(
                {text: text}
            );
                $('#result_' + sanitized_string(action.locationName)).html(html);
            },
            dataType: 'json'
        });
    };

    reset = function(locname, location) {
        this.do_idash_action({
            locationName: locname,
            location: location,
            method: 'reset_student_attempts',
            success_msg: gettext('Successfully reset the attempts for user {user}'),
            error_msg: gettext('Failed to reset attempts.'),
            delete_module: false
        });
    };

    sdelete = function(locname, location) {
        this.do_idash_action({
            locationName: locname,
            location: location,
            method: 'reset_student_attempts',
            success_msg: gettext('Successfully deleted student state for user {user}'),
            error_msg: gettext('Failed to delete student state.'),
            delete_module: true
        });
    };

    rescore = function(locname, location) {
        this.do_idash_action({
            locationName: locname,
            location: location,
            method: 'rescore_problem',
            success_msg: gettext('Successfully rescored problem for user {user}'),
            error_msg: gettext('Failed to rescore problem.'),
            delete_module: false
        });
    };

    return {
        reset: reset,
        sdelete: sdelete,
        rescore: rescore,
        do_idash_action: do_idash_action,
        get_current_url: get_current_url,
        get_url: get_url,
        get_user: get_user,
        sanitized_string: sanitized_string
    }; })();

// Register click handlers
$(document).ready(function() {
    var $courseContent = $('.course-content');
    $courseContent.on('click', '.staff-debug-reset', function() {
        StaffDebug.reset($(this).parent().data('location-name'), $(this).parent().data('location'));
        return false;
    });
    $courseContent.on('click', '.staff-debug-sdelete', function() {
        StaffDebug.sdelete($(this).parent().data('location-name'), $(this).parent().data('location'));
        return false;
    });
    $courseContent.on('click', '.staff-debug-rescore', function() {
        StaffDebug.rescore($(this).parent().data('location-name'), $(this).parent().data('location'));
        return false;
    });
});<|MERGE_RESOLUTION|>--- conflicted
+++ resolved
@@ -22,17 +22,6 @@
         }
         return uname;
     };
-<<<<<<< HEAD
-    $.ajax({
-        type: "POST",
-        url: get_url(action.method),
-        data: pdata,
-        success: function(data){
-            var text = _.template(
-                action.success_msg,
-                {user: data.student},
-                {interpolate: /\{(.+?)\}/g}
-=======
 
     do_idash_action = function(action) {
         var pdata = {
@@ -47,7 +36,6 @@
             success: function(data) {
                 var text = _.template(action.success_msg, {interpolate: /\{(.+?)\}/g})(
                 {user: data.student}
->>>>>>> 21eb03e1
             );
                 var html = _.template('<p id="idash_msg" class="success">{text}</p>', {interpolate: /\{(.+?)\}/g})(
                 {text: text}
